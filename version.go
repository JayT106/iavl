--- conflicted
+++ resolved
@@ -1,8 +1,4 @@
 package iavl
 
 // Version of iavl.
-<<<<<<< HEAD
-const Version = "0.12.1"
-=======
-const Version = "0.12.2"
->>>>>>> 2f35d309
+const Version = "0.12.2"