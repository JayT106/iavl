--- conflicted
+++ resolved
@@ -1,6 +1,5 @@
 # Changelog
 
-<<<<<<< HEAD
 ## 0.9.1 (July 1, 2018)
 
 IMPROVEMENTS
@@ -19,7 +18,7 @@
 BUG FIXES
 
 - traversal bugs in traverseRange.
-=======
+
 ## 0.8.2
 
 * Swap `tmlibs` for `tendermint/libs`
@@ -31,7 +30,6 @@
 abstracted away, and/or this repo will be merged into the Cosmos-SDK, which is
 currently is primary consumer. Once it achieves greater stability, we could
 consider breaking it out into it's own repo again.
->>>>>>> 056c2616
 
 ## 0.8.1
 
