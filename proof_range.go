--- conflicted
+++ resolved
@@ -105,13 +105,8 @@
 	if i >= len(leaves) || !bytes.Equal(leaves[i].Key, key) {
 		return cmn.ErrorWrap(ErrInvalidProof, "leaf key not found in proof")
 	}
-<<<<<<< HEAD
-	valueHash := sha256truncated.Hash(value)
+	valueHash := tmhash.Sum(value)
 	if !bytes.Equal(leaves[i].ValueHash, valueHash) {
-=======
-	valueHash := tmhash.Sum(value)
-	if !bytes.Equal(proof.Leaves[i].ValueHash, valueHash) {
->>>>>>> 056c2616
 		return cmn.ErrorWrap(ErrInvalidProof, "leaf value hash not same")
 	}
 	return nil
